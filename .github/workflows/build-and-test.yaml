name: Build and test

on:
  pull_request:
  push:
    branches:
      - main

jobs:
  build:
    runs-on: ubuntu-latest
    strategy:
      matrix:
<<<<<<< HEAD
        node-version: [18.x, 20.x, 22.x, 24.x]
=======
        node-version: [20.x, 22.x, 24.x]
>>>>>>> 815fb9dc

    steps:
      - name: Checkout
        uses: actions/checkout@v6
      - name: Setup node
        uses: actions/setup-node@v6
        with:
          node-version: ${{matrix.node-version}}
          cache: yarn
      - name: Yarn
        run: yarn
      - name: Test
        run: yarn lint && yarn test

  report-coverage:
    runs-on: ubuntu-latest
    steps:
      - name: Checkout
        uses: actions/checkout@v6
      - name: Setup node
        uses: actions/setup-node@v6
        with:
          node-version: 22.x
          cache: yarn
      - name: Yarn
        run: yarn
      - name: Test
        run: yarn coverage
      - name: Coveralls
        uses: coverallsapp/github-action@v2
        with:
          github-token: ${{ secrets.GITHUB_TOKEN }}
          fail-on-error: false
        env:
          GITHUB_TOKEN: ${{ secrets.GITHUB_TOKEN }}

  test-as-dependency:
    runs-on: ubuntu-latest
    steps:
      - name: Checkout
        uses: actions/checkout@v6
      - name: Setup node
        uses: actions/setup-node@v6
        with:
          node-version: 20.x
          cache: yarn
      - name: Yarn
        run: yarn
      - name: Test install in other package
        run: ./scripts/test-package/run.sh<|MERGE_RESOLUTION|>--- conflicted
+++ resolved
@@ -11,11 +11,7 @@
     runs-on: ubuntu-latest
     strategy:
       matrix:
-<<<<<<< HEAD
         node-version: [18.x, 20.x, 22.x, 24.x]
-=======
-        node-version: [20.x, 22.x, 24.x]
->>>>>>> 815fb9dc
 
     steps:
       - name: Checkout
