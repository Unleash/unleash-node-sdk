--- conflicted
+++ resolved
@@ -1,23 +1,11 @@
-<<<<<<< HEAD
-=======
 import http from 'node:http';
 import https from 'node:https';
 import type { URL } from 'node:url';
->>>>>>> 815fb9dc
-import { HttpProxyAgent } from 'http-proxy-agent';
-import { HttpsProxyAgent } from 'https-proxy-agent';
-import fetch from 'make-fetch-happen';
 import { getProxyForUrl } from 'proxy-from-env';
-<<<<<<< HEAD
-import { CustomHeaders } from './headers';
-import { HttpOptions } from './http-options';
-import { defaultRetry, getKyClient } from './http-client';
-const details = require('./details.json');
-=======
 import details from './details.json';
 import type { CustomHeaders } from './headers';
+import { defaultRetry, getKyClient } from './http-client';
 import type { HttpOptions } from './http-options';
->>>>>>> 815fb9dc
 
 export interface RequestOptions {
   url: string;
@@ -48,9 +36,7 @@
   httpOptions?: HttpOptions;
 }
 
-type AgentOptions = http.AgentOptions & https.AgentOptions;
-
-const httpAgentOptions: AgentOptions = {
+const httpAgentOptions: http.AgentOptions = {
   keepAlive: true,
   keepAliveMsecs: 30 * 1000,
   timeout: 10 * 1000,
@@ -74,9 +60,8 @@
     return isHttps ? httpsNoProxyAgent : httpNoProxyAgent;
   }
 
-  return isHttps
-    ? new HttpsProxyAgent(proxy, agentOptions)
-    : new HttpProxyAgent(proxy, agentOptions);
+  // Fallback for callers that still expect a Node.js Agent (non-ky usage).
+  return isHttps ? new https.Agent(agentOptions) : new http.Agent(agentOptions);
 };
 
 type HeaderOptions = {
@@ -141,6 +126,26 @@
 const resolveAgent = (httpOptions?: HttpOptions) =>
   httpOptions?.agent ||
   ((targetUrl: URL) => getDefaultAgent(targetUrl, httpOptions?.rejectUnauthorized));
+
+const withRejectUnauthorized = async <T>(
+  rejectUnauthorized: boolean | undefined,
+  fn: () => Promise<T>,
+): Promise<T> => {
+  if (rejectUnauthorized === false) {
+    const prev = process.env.NODE_TLS_REJECT_UNAUTHORIZED;
+    process.env.NODE_TLS_REJECT_UNAUTHORIZED = '0';
+    try {
+      return await fn();
+    } finally {
+      if (prev === undefined) {
+        delete process.env.NODE_TLS_REJECT_UNAUTHORIZED;
+      } else {
+        process.env.NODE_TLS_REJECT_UNAUTHORIZED = prev;
+      }
+    }
+  }
+  return fn();
+};
 
 export const post = async ({
   url,
@@ -171,12 +176,14 @@
     retry: defaultRetry,
   } as const;
 
-  return ky.post(url, requestOptions as any).catch((err: any) => {
-    if (err?.response) {
-      return err.response;
-    }
-    throw err;
-  });
+  return withRejectUnauthorized(httpOptions?.rejectUnauthorized, () =>
+    ky.post(url, requestOptions as any).catch((err: any) => {
+      if (err?.response) {
+        return err.response;
+      }
+      throw err;
+    }),
+  );
 };
 
 export const get = async ({
@@ -208,10 +215,12 @@
     retry: defaultRetry,
   } as const;
 
-  return ky.get(url, requestOptions as any).catch((err: any) => {
-    if (err?.response) {
-      return err.response;
-    }
-    throw err;
-  });
+  return withRejectUnauthorized(httpOptions?.rejectUnauthorized, () =>
+    ky.get(url, requestOptions as any).catch((err: any) => {
+      if (err?.response) {
+        return err.response;
+      }
+      throw err;
+    }),
+  );
 };