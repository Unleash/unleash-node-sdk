import { EventEmitter } from 'events';
import { post } from './request';
import { CustomHeaders, CustomHeadersFunction } from './headers';
import { sdkVersion } from './details.json';
import { HttpOptions } from './http-options';
import { suffixSlash, resolveUrl } from './url-utils';
import { UnleashEvents } from './events';
import { getAppliedJitter } from './helpers';

const formatMemoryUsage = (data: number) => `${Math.round(data / 1024 / 1024 * 100) / 100} MB`;

export interface MetricsOptions {
  appName: string;
  instanceId: string;
  strategies: string[];
  metricsInterval: number;
  metricsJitter?: number;
  disableMetrics?: boolean;
  url: string;
  headers?: CustomHeaders;
  customHeadersFunction?: CustomHeadersFunction;
  timeout?: number;
  httpOptions?: HttpOptions;
  performance?: PerformanceProfile
}

export interface PerformanceProfile {
  cpu: number
  memory: MemoryMetric
}

export interface MemoryMetric {
  totalMemoryAllocated: string
  heapTotal: string
  heapUsed: string
  external: string
}

interface VariantBucket {
  [s: string]: number;
}

interface Bucket {
  start: Date;
  stop?: Date;
  toggles: { [s: string]: { yes: number; no: number; variants: VariantBucket, executionTime: { enabled: number, disabled: number } } };
}

type ExtraData = { executionTime: { totalMs: number, count: number }, errors: number }
type InternalBucket = {
  start: Date;
  stop?: Date;
  toggles: { [s: string]: { yes: number; no: number; variants: VariantBucket, extraData: { enabled: ExtraData, disabled: ExtraData } } }
};

interface MetricsData {
  appName: string;
  instanceId: string;
  bucket: Bucket;
  performanceProfile: PerformanceProfile
}

interface RegistrationData {
  appName: string;
  instanceId: string;
  sdkVersion: string;
  strategies: string[];
  started: Date;
  interval: number
}

export default class Metrics extends EventEmitter {
  private bucket: InternalBucket;

  private appName: string;

  private instanceId: string;

  private sdkVersion: string;

  private strategies: string[];

  private metricsInterval: number;

  private metricsJitter: number;

  private disabled: boolean;

  private url: string;

  private timer: NodeJS.Timer | undefined;

  private started: Date;

  private headers?: CustomHeaders;

  private customHeadersFunction?: CustomHeadersFunction;

  private timeout?: number;

  private httpOptions?: HttpOptions;

  private performance?: PerformanceProfile;

  private cpuPreviousValue: NodeJS.CpuUsage;

  private cpuEvaluationTime: number;

  constructor({
    appName,
    instanceId,
    strategies,
    metricsInterval = 0,
    metricsJitter = 0,
    disableMetrics = false,
    url,
    headers,
    customHeadersFunction,
    timeout,
    httpOptions,
    performance
  }: MetricsOptions) {
    super();
    this.disabled = disableMetrics;
    this.metricsInterval = metricsInterval;
    this.metricsJitter = metricsJitter;
    this.appName = appName;
    this.instanceId = instanceId;
    this.sdkVersion = sdkVersion;
    this.strategies = strategies;
    this.url = url;
    this.headers = headers;
    this.customHeadersFunction = customHeadersFunction;
    this.started = new Date();
    this.timeout = timeout;
    this.bucket = this.createBucket();
    this.httpOptions = httpOptions;
    this.performance = performance;

    this.cpuPreviousValue = process.cpuUsage();
    this.cpuEvaluationTime = Date.now()
  }

  private getAppliedJitter(): number {
    return getAppliedJitter(this.metricsJitter);
  }

  private startTimer(): void {
    if (this.disabled) {
      return;
    }
    this.timer = setTimeout(() => {
      this.sendMetrics();
    }, this.metricsInterval + this.getAppliedJitter());

    if (process.env.NODE_ENV !== 'test' && typeof this.timer.unref === 'function') {
      this.timer.unref();
    }
  }

  start(): void {
    if (typeof this.metricsInterval === 'number' && this.metricsInterval > 0) {
      this.startTimer();
      this.registerInstance();
    }
  }

  stop(): void {
    if (this.timer) {
      clearInterval(this.timer);
      delete this.timer;
    }
    this.disabled = true;
  }

  async registerInstance(): Promise<boolean> {
    if (this.disabled) {
      return false;
    }
    const url = resolveUrl(suffixSlash(this.url), './client/register');
    const payload = this.getClientData();

    const headers = this.customHeadersFunction ? await this.customHeadersFunction() : this.headers;

    try {
      const res = await post({
        url,
        json: payload,
        appName: this.appName,
        instanceId: this.instanceId,
        headers,
        timeout: this.timeout,
        httpOptions: this.httpOptions,
      });
      if (!res.ok) {
        // status code outside 200 range
        this.emit(UnleashEvents.Warn, `${url} returning ${res.status}`, await res.text());
      } else {
        this.emit(UnleashEvents.Registered, payload);
      }
    } catch (err) {
      this.emit(UnleashEvents.Warn, err);
    }
    return true;
  }

  private getCpuPercentage = () => {
    const usage = process.cpuUsage(this.cpuPreviousValue);
    const result =
      100 * (usage.user + usage.system) / ((Date.now() - this.cpuEvaluationTime) * 1000)

    this.cpuEvaluationTime = Date.now();
    this.cpuPreviousValue = process.cpuUsage()

    return result;
  }

  private getPerformanceProfile = (): PerformanceProfile => {
    const memoryData = process.memoryUsage();
    const memoryUsage: MemoryMetric = {
      totalMemoryAllocated: `${formatMemoryUsage(memoryData.rss)}`,
      heapTotal: `${formatMemoryUsage(memoryData.heapTotal)}`,
      heapUsed: `${formatMemoryUsage(memoryData.heapUsed)}`,
      external: `${formatMemoryUsage(memoryData.external)}`,
    };
    const cpuUsage = this.getCpuPercentage();

    return {
      memory: memoryUsage,
      cpu: cpuUsage,
    }
  }

  async sendMetrics(): Promise<void> {
    if (this.disabled) {
      return;
    }
    if (this.bucketIsEmpty()) {
      this.resetBucket();
      this.startTimer();
      return;
    }
    const url = resolveUrl(suffixSlash(this.url), './client/metrics');
    const payload = this.createMetricsData();

    console.log("\n\nSending metrics data. Toggle data:",
      JSON.stringify(payload.bucket.toggles.default, null, 2))


    const headers = this.customHeadersFunction ? await this.customHeadersFunction() : this.headers;

    try {
      const res = await post({
        url,
        json: payload,
        appName: this.appName,
        instanceId: this.instanceId,
        headers,
        timeout: this.timeout,
        httpOptions: this.httpOptions,
      });
      this.startTimer();
      if (res.status === 404) {
        this.emit(UnleashEvents.Warn, `${url} returning 404, stopping metrics`);
        this.stop();
      }
      if (!res.ok) {
        this.restoreBucket(payload.bucket);
        this.emit(UnleashEvents.Warn, `${url} returning ${res.status}`, await res.text());
      } else {
        this.emit(UnleashEvents.Sent, payload);
      }
    } catch (err) {
      this.restoreBucket(payload.bucket);
      this.emit(UnleashEvents.Warn, err);
      this.startTimer();
    }
  }

  executionTime(name: string, enabled: boolean, timeMs: number): void {
    if (this.disabled) { return }

    const time = this.bucket.toggles[name].extraData[enabled ? 'enabled' : 'disabled'].executionTime
    time.count += 1;
    time.totalMs += timeMs;
  }

  countErrors(name: string, enabled: boolean): void {
    if (this.disabled) { return }

    this.bucket.toggles[name].extraData[enabled ? 'enabled' : 'disabled'].errors += 1;
  }

  assertBucket(name: string): void {
    if (this.disabled) {
      return;
    }
    if (!this.bucket.toggles[name]) {
      this.bucket.toggles[name] = {
        yes: 0,
        no: 0,
        variants: {},
        extraData: {
          enabled: {
            executionTime: { count: 0, totalMs: 0 },
            errors: 0
          },
          disabled: {
            executionTime: { count: 0, totalMs: 0 },
            errors: 0
          },
        }
      };
    }
  }

  count(name: string, enabled: boolean): void {
    if (this.disabled) {
      return;
    }
    this.increaseCounter(name, enabled, 1);
    this.emit(UnleashEvents.Count, name, enabled);
  }

  countVariant(name: string, variantName: string): void {
    if (this.disabled) {
      return;
    }
    this.increaseVariantCounter(name, variantName, 1);

    this.emit(UnleashEvents.CountVariant, name, variantName);
  }

  private increaseCounter(name: string, enabled: boolean, inc = 1): void {
    if (inc === 0) {
      return;
    }
    this.assertBucket(name);
    this.bucket.toggles[name][enabled ? 'yes' : 'no'] += inc;
  }

  private increaseVariantCounter(name: string, variantName: string, inc = 1): void {
    this.assertBucket(name);
<<<<<<< HEAD
    if(this.bucket.toggles[name].variants[variantName]) {
      this.bucket.toggles[name].variants[variantName]+=inc
=======
    if (this.bucket.toggles[name].variants[variantName]) {
      this.bucket.toggles[name].variants[variantName] += inc
>>>>>>> 20eca33b
    } else {
      this.bucket.toggles[name].variants[variantName] = inc;
    }
  }

  private bucketIsEmpty(): boolean {
    return Object.keys(this.bucket.toggles).length === 0;
  }

  private createBucket(): InternalBucket {
    return {
      start: new Date(),
      stop: undefined,
      toggles: {},
    };
  }

  private resetBucket(): void {
    this.bucket = this.createBucket();
  }

  createMetricsData(): MetricsData {
    const bucket = { ...this.bucket, stop: new Date() };
    this.resetBucket();

    const mappedFeatures = Object.fromEntries(Object.entries(bucket.toggles).map(([toggleName, { extraData, ...data }]) => ([toggleName, ({
      ...data,
      executionTime: {
        enabled: Math.round(extraData.enabled.executionTime.totalMs
          / extraData.enabled.executionTime.count),
        disabled: Math.round(extraData.disabled.executionTime.totalMs
          / extraData.disabled.executionTime.count),
      },
      errors: {
        enabled: extraData.enabled.errors,
        disabled: extraData.disabled.errors
      }

    })])))

    return {
      appName: this.appName,
      instanceId: this.instanceId,
<<<<<<< HEAD
      bucket,
      performanceProfile: this.getPerformanceProfile()
=======
      bucket: { ...bucket, toggles: mappedFeatures },
>>>>>>> 20eca33b
    };
  }

  private restoreBucket(bucket: Bucket): void {
    if (this.disabled) {
      return;
    }
    this.bucket.start = bucket.start;

    const { toggles } = bucket;
    Object.keys(toggles).forEach(toggleName => {
      const toggle = toggles[toggleName];
      this.increaseCounter(toggleName, true, toggle.yes);
      this.increaseCounter(toggleName, false, toggle.no);

      Object.keys(toggle.variants).forEach(variant => {
        this.increaseVariantCounter(toggleName, variant, toggle.variants[variant]);
      })
    });
  }

  getClientData(): RegistrationData {
    return {
      appName: this.appName,
      instanceId: this.instanceId,
      sdkVersion: this.sdkVersion,
      strategies: this.strategies,
      started: this.started,
      interval: this.metricsInterval,
    };
  }
}<|MERGE_RESOLUTION|>--- conflicted
+++ resolved
@@ -341,13 +341,8 @@
 
   private increaseVariantCounter(name: string, variantName: string, inc = 1): void {
     this.assertBucket(name);
-<<<<<<< HEAD
-    if(this.bucket.toggles[name].variants[variantName]) {
-      this.bucket.toggles[name].variants[variantName]+=inc
-=======
     if (this.bucket.toggles[name].variants[variantName]) {
       this.bucket.toggles[name].variants[variantName] += inc
->>>>>>> 20eca33b
     } else {
       this.bucket.toggles[name].variants[variantName] = inc;
     }
@@ -391,12 +386,8 @@
     return {
       appName: this.appName,
       instanceId: this.instanceId,
-<<<<<<< HEAD
-      bucket,
+      bucket: { ...bucket, toggles: mappedFeatures },
       performanceProfile: this.getPerformanceProfile()
-=======
-      bucket: { ...bucket, toggles: mappedFeatures },
->>>>>>> 20eca33b
     };
   }
 
