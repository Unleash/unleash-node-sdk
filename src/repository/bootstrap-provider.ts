--- conflicted
+++ resolved
@@ -1,18 +1,9 @@
-<<<<<<< HEAD
-import { promises } from 'fs';
-import { ClientFeaturesResponse, FeatureInterface } from '../feature';
-import { CustomHeaders } from '../headers';
-import { buildHeaders, getDefaultAgent } from '../request';
-import { getKyClient } from '../http-client';
-import { Segment } from '../strategy/strategy';
-=======
 import { promises } from 'node:fs';
-import fetch from 'make-fetch-happen';
 import type { ClientFeaturesResponse, FeatureInterface } from '../feature';
 import type { CustomHeaders } from '../headers';
-import { buildHeaders } from '../request';
+import { getKyClient } from '../http-client';
+import { buildHeaders, getDefaultAgent } from '../request';
 import type { Segment } from '../strategy/strategy';
->>>>>>> 815fb9dc
 
 export interface BootstrapProvider {
   readBootstrap(): Promise<ClientFeaturesResponse | undefined>;
