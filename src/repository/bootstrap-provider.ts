--- conflicted
+++ resolved
@@ -46,7 +46,7 @@
 
   private async loadFromUrl(bootstrapUrl: string): Promise<ClientFeaturesResponse | undefined> {
     const ky = await getKyClient();
-    const response = await ky.get(bootstrapUrl, {
+    const requestOptions = {
       timeout: 10_000,
       headers: buildHeaders({
         appName: this.appName,
@@ -55,14 +55,9 @@
         contentType: undefined,
         custom: this.urlHeaders,
       }),
-<<<<<<< HEAD
       agent: getDefaultAgent,
-    } as any);
-=======
-      // @ts-expect-error passed on to fetch
-      agent: getDefaultAgent,
-    });
->>>>>>> 15b82cd9
+    } as const;
+    const response = await ky.get(bootstrapUrl, requestOptions);
     if (response.ok) {
       return response.json();
     }
