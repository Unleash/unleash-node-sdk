--- conflicted
+++ resolved
@@ -4,14 +4,8 @@
 import { parseClientFeaturesDelta } from '../feature';
 import { buildHeaders } from '../request';
 import { resolveUrl } from '../url-utils';
-<<<<<<< HEAD
 import type { FetcherInterface, StreamingFetchingOptions } from './fetcher';
-=======
-import { UnleashEvents } from '../events';
-import { EventSource } from '../event-source';
-import { FetcherInterface, StreamingFetchingOptions } from './fetcher';
-import { FailEvent, FailoverStrategy } from './streaming-fail-over';
->>>>>>> 04b3c11a
+import { type FailEvent, FailoverStrategy } from './streaming-fail-over';
 
 export class StreamingFetcher extends EventEmitter implements FetcherInterface {
   private eventSource: EventSource | undefined;
@@ -70,7 +64,7 @@
     }
   }
 
-  private async handleErrorEvent(error: any): Promise<void> {
+  private async handleErrorEvent(error: unknown): Promise<void> {
     const now = new Date();
 
     const failEvent: FailEvent =
