--- conflicted
+++ resolved
@@ -22,11 +22,7 @@
 import { EventSource } from './event-source';
 import { buildHeaders } from './request';
 import { uuidv4 } from './uuidv4';
-<<<<<<< HEAD
-import { ImpactMetricRegistryImpl } from './impact-metrics/metric-types';
-=======
 import { InMemoryMetricRegistry } from './impact-metrics/metric-types';
->>>>>>> bb959287
 export { Strategy, UnleashEvents, UnleashConfig };
 
 const BACKUP_PATH: string = tmpdir();
@@ -57,11 +53,7 @@
 
   private started: boolean = false;
 
-<<<<<<< HEAD
-  private metricRegistry = new ImpactMetricRegistryImpl();
-=======
   private metricRegistry = new InMemoryMetricRegistry();
->>>>>>> bb959287
 
   constructor({
     appName,
