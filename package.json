{
  "name": "unleash-client",
  "version": "6.8.1",
  "description": "Unleash Client for Node",
  "license": "Apache-2.0",
  "main": "./lib/index.js",
  "typings": "./lib/index.d.ts",
  "scripts": {
    "version": "./scripts/update-build-details.sh $npm_package_version",
    "lint": "biome check .",
    "lint:fix": "biome check --write .",
    "pre-commit": "lint-staged",
    "prebuild": "del-cli --force lib",
    "build": "tsc -p .",
    "prepare": "husky && yarn run build",
    "test": "vitest run",
    "coverage": "vitest run --coverage"
  },
  "repository": {
    "type": "git",
    "url": "ssh://git@github.com:Unleash/unleash-node-sdk.git"
  },
  "keywords": [
    "unleash",
    "client",
    "feature toggle"
  ],
  "bugs": {
    "url": "https://github.com/Unleash/unleash-node-sdk/issues"
  },
  "homepage": "https://github.com/Unleash/unleash-node-sdk",
  "dependencies": {
    "http-proxy-agent": "^7.0.2",
    "https-proxy-agent": "^7.0.5",
    "ip-address": "^9.0.5",
<<<<<<< HEAD
    "ky": "^1.8.1",
=======
    "ky": "^1.14.0",
>>>>>>> 15b82cd9
    "launchdarkly-eventsource": "2.2.0",
    "murmurhash3js": "^3.0.1",
    "proxy-from-env": "^1.1.0",
    "semver": "^7.7.3"
  },
  "engines": {
    "node": ">=20"
  },
  "files": [
    "lib",
    "!lib/test",
    "examples"
  ],
  "devDependencies": {
    "@biomejs/biome": "2.3.8",
    "@tsconfig/node18": "^18.2.6",
    "@types/express": "^4.17.25",
    "@types/jsbn": "^1.2.33",
    "@types/murmurhash3js": "^3.0.7",
    "@types/nock": "^11.1.0",
    "@types/node": "^20.17.17",
    "@types/proxy-from-env": "^1.0.4",
    "@types/semver": "^7.5.0",
    "@unleash/client-specification": "5.2.2",
    "@vitest/coverage-v8": "4.0.14",
    "@vitest/ui": "4.0.14",
    "del-cli": "^7.0.0",
    "husky": "^9.1.7",
    "lint-staged": "^16.2.7",
    "mkdirp": "^3.0.1",
    "nock": "^14.0.10",
    "redis": "^4.6.7",
    "sinon": "^21.0.0",
    "typescript": "^5.9.3",
    "vitest": "^4.0.14"
  },
  "resolutions": {
    "ansi-regex": "^5.0.1",
    "debug": "^4.0.0",
    "braces": "^3.0.3",
    "ip-address": "^9.0.5",
    "json-schema": "^0.4.0",
    "json5": "^2.0.0",
    "qs": "^6.5.3",
    "minimatch": "^9.0.0",
    "semver": "^7.5.3"
  },
  "lint-staged": {
    "*.{js,ts,jsx,tsx,json,md}": [
      "biome check --write --no-errors-on-unmatched --files-ignore-unknown=true"
    ]
  },
  "packageManager": "yarn@1.22.22+sha512.a6b2f7906b721bba3d67d4aff083df04dad64c399707841b7acf00f6b133b7ac24255f2652fa22ae3534329dc6180534e98d17432037ff6fd140556e2bb3137e",
  "type": "commonjs"
}<|MERGE_RESOLUTION|>--- conflicted
+++ resolved
@@ -33,11 +33,7 @@
     "http-proxy-agent": "^7.0.2",
     "https-proxy-agent": "^7.0.5",
     "ip-address": "^9.0.5",
-<<<<<<< HEAD
-    "ky": "^1.8.1",
-=======
     "ky": "^1.14.0",
->>>>>>> 15b82cd9
     "launchdarkly-eventsource": "2.2.0",
     "murmurhash3js": "^3.0.1",
     "proxy-from-env": "^1.1.0",
